--- conflicted
+++ resolved
@@ -1,6 +1,6 @@
 from typing import Any, Awaitable, Callable
 import json
-<<<<<<< HEAD
+import json
 
 async def application(
         scope: dict[str, Any],
@@ -148,150 +148,6 @@
 def mean(numbers):
     return sum(numbers) / len(numbers)
 
-=======
-
-async def application(scope, receive, send):
-    path = scope.get("path", "")
-    method = scope.get("method", "GET")
-    
-    if path not in ["/", "/fibonacci", "/factorial", "/mean"] and not path.startswith("/fibonacci/"):
-        await send({
-            'type':'http.response.start',
-            'status':404,
-            'headers': [[b"content-type", b"application/json"]]
-        })
-        await send({
-            "type": "http.response.body", 
-            "body": json.dumps({"detail": "Not Found"}).encode('utf-8')
-        })
-        return
-
-    if path.startswith("/fibonacci/"):
-        try:
-            n = int(path[11:])
-            if n < 0:
-                await send_error(send, 400, "Number must be non-negative")
-                return
-            result = fibonacci(n)
-            await send_success(send, result)
-        except ValueError:
-            await send_error(send, 422, "Invalid number format")
-
-    elif path == "/factorial":
-        if method != "GET":
-            await send_error(send, 405, "Method not allowed")
-            return
-            
-        query_string = scope.get("query_string", b"").decode()
-        n = get_query_param(query_string, "n")
-        
-        if not n:
-            await send_error(send, 422, "Missing parameter 'n'")
-            return
-            
-        try:
-            num = int(n)
-            if num < 0:
-                await send_error(send, 400, "Number must be non-negative")
-                return
-            result = factorial(num)
-            await send_success(send, result)
-        except ValueError:
-            await send_error(send, 422, "Parameter 'n' must be an integer")
-
-    elif path == "/mean":
-        if method != "GET":
-            await send_error(send, 405, "Method not allowed")
-            return
-            
-        body = await receive_body(receive)
-        if not body:
-            await send_error(send, 422, "Missing JSON body")
-            return
-            
-        try:
-            numbers = json.loads(body)
-            if not isinstance(numbers, list):
-                await send_error(send, 422, "Body must be a list")
-                return
-                
-            if not numbers:
-                await send_error(send, 400, "List cannot be empty")
-                return
-                
-            if not all(isinstance(x, (int, float)) for x in numbers):
-                await send_error(send, 422, "All elements must be numbers")
-                return
-                
-            result = mean(numbers)
-            await send_success(send, result)
-        except json.JSONDecodeError:
-            await send_error(send, 422, "Invalid JSON format")
-
-    elif path == "/":
-        await send_error(send, 404, "Not Found")
-
-
-async def receive_body(receive):
-    body = b""
-    more_body = True
-    while more_body:
-        message = await receive()
-        body += message.get("body", b"")
-        more_body = message.get("more_body", False)
-    return body.decode('utf-8') if body else ""
-
-async def send_success(send, result):
-    await send({
-        'type':'http.response.start',
-        'status':200,
-        'headers': [[b"content-type", b"application/json"]]
-    })
-    await send({
-        "type": "http.response.body", 
-        "body": json.dumps({"result": result}).encode('utf-8')
-    })
-
-async def send_error(send, status_code, message):
-    await send({
-        'type':'http.response.start',
-        'status':status_code,
-        'headers': [[b"content-type", b"application/json"]]
-    })
-    await send({
-        "type": "http.response.body", 
-        "body": json.dumps({"detail": message}).encode('utf-8')
-    })
-
-def get_query_param(query_string, param_name):
-    params = query_string.split("&")
-    for param in params:
-        if "=" in param:
-            key, value = param.split("=", 1)
-            if key == param_name:
-                return value
-    return None
-
-def fibonacci(n):
-    if n <= 1:
-        return n
-    a, b = 0, 1
-    for _ in range(2, n + 1):
-        a, b = b, a + b
-    return b
-
-def factorial(n):
-    if n == 0:
-        return 1
-    result = 1
-    for i in range(1, n + 1):
-        result *= i
-    return result
-
-def mean(numbers):
-    return sum(numbers) / len(numbers)
-
->>>>>>> 0fe32761
 
 if __name__ == "__main__":
     import uvicorn
