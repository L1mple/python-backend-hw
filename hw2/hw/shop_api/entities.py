--- conflicted
+++ resolved
@@ -16,22 +16,13 @@
     __tablename__ = "carts"
     
     id = Column(Integer, primary_key=True, index=True)
-<<<<<<< HEAD
-=======
 
->>>>>>> 18be252f
 
 
 class CartItem(Base):
     __tablename__ = "cart_items"
     
-<<<<<<< HEAD
     id = Column(Integer, primary_key=True, index=True)
     cart_id = Column(Integer, nullable=False)
     item_id = Column(Integer, nullable=False)
-    quantity = Column(Integer, default=1)
-=======
-    cart_id = Column(Integer, ForeignKey('carts.id'), primary_key=True)
-    item_id = Column(Integer, ForeignKey('items.id'), primary_key=True)
-    quantity = Column(Integer, nullable=False, default=1)
->>>>>>> 18be252f
+    quantity = Column(Integer, default=1)